package com.bitchat.android.onboarding

import android.Manifest
import android.content.Context
import android.content.pm.PackageManager
import android.os.Build
import android.util.Log
import androidx.core.content.ContextCompat

/**
 * Centralized permission management for bitchat app
 * Handles all Bluetooth and notification permissions required for the app to function
 */
class PermissionManager(private val context: Context) {

    companion object {
        private const val TAG = "PermissionManager"
        private const val PREFS_NAME = "bitchat_permissions"
        private const val KEY_FIRST_TIME_COMPLETE = "first_time_onboarding_complete"
    }

    private val sharedPrefs = context.getSharedPreferences(PREFS_NAME, Context.MODE_PRIVATE)

    /**
     * Check if this is the first time the user is launching the app
     */
    fun isFirstTimeLaunch(): Boolean {
        return !sharedPrefs.getBoolean(KEY_FIRST_TIME_COMPLETE, false)
    }

    /**
     * Mark the first-time onboarding as complete
     */
    fun markOnboardingComplete() {
        sharedPrefs.edit()
            .putBoolean(KEY_FIRST_TIME_COMPLETE, true)
            .apply()
        Log.d(TAG, "First-time onboarding marked as complete")
    }

    /**
     * Get all permissions required by the app
     */
    fun getRequiredPermissions(): List<String> {
        val permissions = mutableListOf<String>()

        // Bluetooth permissions (API level dependent)
        if (Build.VERSION.SDK_INT >= Build.VERSION_CODES.S) {
            permissions.addAll(listOf(
                Manifest.permission.BLUETOOTH_ADVERTISE,
                Manifest.permission.BLUETOOTH_CONNECT,
                Manifest.permission.BLUETOOTH_SCAN
            ))
        } else {
            permissions.addAll(listOf(
                Manifest.permission.BLUETOOTH,
                Manifest.permission.BLUETOOTH_ADMIN
            ))
        }

        // Location permissions (required for Bluetooth LE scanning)
        permissions.addAll(listOf(
            Manifest.permission.ACCESS_COARSE_LOCATION,
            Manifest.permission.ACCESS_FINE_LOCATION
        ))

        // Notification permission (Android 13+)
        if (Build.VERSION.SDK_INT >= Build.VERSION_CODES.TIRAMISU) {
            permissions.add(Manifest.permission.POST_NOTIFICATIONS)
        }

        return permissions
    }

    /**
     * Check if a specific permission is granted
     */
    fun isPermissionGranted(permission: String): Boolean {
        return ContextCompat.checkSelfPermission(context, permission) == PackageManager.PERMISSION_GRANTED
    }

    /**
     * Check if all required permissions are granted
     */
    fun areAllPermissionsGranted(): Boolean {
        return getRequiredPermissions().all { isPermissionGranted(it) }
    }

    /**
     * Get the list of permissions that are missing
     */
    fun getMissingPermissions(): List<String> {
        return getRequiredPermissions().filter { !isPermissionGranted(it) }
    }

    /**
     * Get categorized permission information for display
     */
    fun getCategorizedPermissions(): List<PermissionCategory> {
        val categories = mutableListOf<PermissionCategory>()

        // Bluetooth/Nearby Devices category
        val bluetoothPermissions = if (Build.VERSION.SDK_INT >= Build.VERSION_CODES.S) {
            listOf(
                Manifest.permission.BLUETOOTH_ADVERTISE,
                Manifest.permission.BLUETOOTH_CONNECT,
                Manifest.permission.BLUETOOTH_SCAN
            )
        } else {
            listOf(
                Manifest.permission.BLUETOOTH,
                Manifest.permission.BLUETOOTH_ADMIN
            )
        }

        categories.add(
            PermissionCategory(
<<<<<<< HEAD
                type = PermissionType.NEARBY_DEVICES,
                description = "Required to discover and connect to other bitchat users via Bluetooth",
=======
                name = "Nearby Devices",
                description = "Required to discover bitchat users via Bluetooth",
>>>>>>> 14a1cd99
                permissions = bluetoothPermissions,
                isGranted = bluetoothPermissions.all { isPermissionGranted(it) },
                systemDescription = "Allow bitchat to connect to nearby devices"
            )
        )

        // Location category
        val locationPermissions = listOf(
            Manifest.permission.ACCESS_COARSE_LOCATION,
            Manifest.permission.ACCESS_FINE_LOCATION
        )

        categories.add(
            PermissionCategory(
<<<<<<< HEAD
                type = PermissionType.PRECISE_LOCATION,
                description = "Required by Android for Bluetooth scanning.",
=======
                name = "Precise Location",
                description = "Required by Android to discover nearby bitchat users via Bluetooth",
>>>>>>> 14a1cd99
                permissions = locationPermissions,
                isGranted = locationPermissions.all { isPermissionGranted(it) },
                systemDescription = "bitchat needs this to scan for nearby devices"
            )
        )

        // Notifications category (if applicable)
        if (Build.VERSION.SDK_INT >= Build.VERSION_CODES.TIRAMISU) {
            categories.add(
                PermissionCategory(
<<<<<<< HEAD
                    type = PermissionType.NOTIFICATIONS,
                    description = "Show notifications when you receive private messages while the app is in background",
=======
                    name = "Notifications",
                    description = "Notifications to keep you updated",
>>>>>>> 14a1cd99
                    permissions = listOf(Manifest.permission.POST_NOTIFICATIONS),
                    isGranted = isPermissionGranted(Manifest.permission.POST_NOTIFICATIONS),
                    systemDescription = "Allow bitchat to send you notifications"
                )
            )
        }

        return categories
    }

    /**
     * Get detailed diagnostic information about permission status
     */
    fun getPermissionDiagnostics(): String {
        return buildString {
            appendLine("Permission Diagnostics:")
            appendLine("Android SDK: ${Build.VERSION.SDK_INT}")
            appendLine("First time launch: ${isFirstTimeLaunch()}")
            appendLine("All permissions granted: ${areAllPermissionsGranted()}")
            appendLine()
            
            getCategorizedPermissions().forEach { category ->
                appendLine("${category.type.nameValue}: ${if (category.isGranted) "✅ GRANTED" else "❌ MISSING"}")
                category.permissions.forEach { permission ->
                    val granted = isPermissionGranted(permission)
                    appendLine("  - ${permission.substringAfterLast(".")}: ${if (granted) "✅" else "❌"}")
                }
                appendLine()
            }
            
            val missing = getMissingPermissions()
            if (missing.isNotEmpty()) {
                appendLine("Missing permissions:")
                missing.forEach { permission ->
                    appendLine("- $permission")
                }
            }
        }
    }

    /**
     * Log permission status for debugging
     */
    fun logPermissionStatus() {
        Log.d(TAG, getPermissionDiagnostics())
    }
}

/**
 * Data class representing a category of related permissions
 */
data class PermissionCategory(
    val type: PermissionType,
    val description: String,
    val permissions: List<String>,
    val isGranted: Boolean,
    val systemDescription: String
)

enum class PermissionType(val nameValue: String) {
    NEARBY_DEVICES("Nearby Devices"),
    PRECISE_LOCATION("Precise Location"),
    NOTIFICATIONS("Notifications"),
    OTHER("Other")
}<|MERGE_RESOLUTION|>--- conflicted
+++ resolved
@@ -115,13 +115,8 @@
 
         categories.add(
             PermissionCategory(
-<<<<<<< HEAD
                 type = PermissionType.NEARBY_DEVICES,
-                description = "Required to discover and connect to other bitchat users via Bluetooth",
-=======
-                name = "Nearby Devices",
                 description = "Required to discover bitchat users via Bluetooth",
->>>>>>> 14a1cd99
                 permissions = bluetoothPermissions,
                 isGranted = bluetoothPermissions.all { isPermissionGranted(it) },
                 systemDescription = "Allow bitchat to connect to nearby devices"
@@ -136,13 +131,8 @@
 
         categories.add(
             PermissionCategory(
-<<<<<<< HEAD
                 type = PermissionType.PRECISE_LOCATION,
-                description = "Required by Android for Bluetooth scanning.",
-=======
-                name = "Precise Location",
                 description = "Required by Android to discover nearby bitchat users via Bluetooth",
->>>>>>> 14a1cd99
                 permissions = locationPermissions,
                 isGranted = locationPermissions.all { isPermissionGranted(it) },
                 systemDescription = "bitchat needs this to scan for nearby devices"
@@ -153,13 +143,8 @@
         if (Build.VERSION.SDK_INT >= Build.VERSION_CODES.TIRAMISU) {
             categories.add(
                 PermissionCategory(
-<<<<<<< HEAD
                     type = PermissionType.NOTIFICATIONS,
-                    description = "Show notifications when you receive private messages while the app is in background",
-=======
-                    name = "Notifications",
                     description = "Notifications to keep you updated",
->>>>>>> 14a1cd99
                     permissions = listOf(Manifest.permission.POST_NOTIFICATIONS),
                     isGranted = isPermissionGranted(Manifest.permission.POST_NOTIFICATIONS),
                     systemDescription = "Allow bitchat to send you notifications"
